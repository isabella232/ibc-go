package keeper

import (
	"strings"

	"github.com/cosmos/cosmos-sdk/codec"
	sdk "github.com/cosmos/cosmos-sdk/types"
	capabilitytypes "github.com/cosmos/cosmos-sdk/x/capability/types"
	paramtypes "github.com/cosmos/cosmos-sdk/x/params/types"
	"github.com/tendermint/tendermint/libs/log"

	"github.com/cosmos/ibc-go/v3/modules/apps/29-fee/types"
	channeltypes "github.com/cosmos/ibc-go/v3/modules/core/04-channel/types"
	host "github.com/cosmos/ibc-go/v3/modules/core/24-host"
)

// Middleware must implement types.ChannelKeeper and types.PortKeeper expected interfaces
// so that it can wrap IBC channel and port logic for underlying application.
var (
	_ types.ChannelKeeper = Keeper{}
	_ types.PortKeeper    = Keeper{}
)

// Keeper defines the IBC fungible transfer keeper
type Keeper struct {
	storeKey sdk.StoreKey
	cdc      codec.BinaryCodec

	authKeeper    types.AccountKeeper
	ics4Wrapper   types.ICS4Wrapper
	channelKeeper types.ChannelKeeper
	portKeeper    types.PortKeeper
	bankKeeper    types.BankKeeper
}

// NewKeeper creates a new 29-fee Keeper instance
func NewKeeper(
	cdc codec.BinaryCodec, key sdk.StoreKey, paramSpace paramtypes.Subspace,
	ics4Wrapper types.ICS4Wrapper, channelKeeper types.ChannelKeeper, portKeeper types.PortKeeper, authKeeper types.AccountKeeper, bankKeeper types.BankKeeper,
) Keeper {

	return Keeper{
		cdc:           cdc,
		storeKey:      key,
		ics4Wrapper:   ics4Wrapper,
		channelKeeper: channelKeeper,
		portKeeper:    portKeeper,
		authKeeper:    authKeeper,
		bankKeeper:    bankKeeper,
	}
}

// Logger returns a module-specific logger.
func (k Keeper) Logger(ctx sdk.Context) log.Logger {
	return ctx.Logger().With("module", "x/"+host.ModuleName+"-"+types.ModuleName)
}

// BindPort defines a wrapper function for the port Keeper's function in
// order to expose it to module's InitGenesis function
func (k Keeper) BindPort(ctx sdk.Context, portID string) *capabilitytypes.Capability {
	return k.portKeeper.BindPort(ctx, portID)
}

// GetChannel wraps IBC ChannelKeeper's GetChannel function
func (k Keeper) GetChannel(ctx sdk.Context, portID, channelID string) (channeltypes.Channel, bool) {
	return k.channelKeeper.GetChannel(ctx, portID, channelID)
}

// GetNextSequenceSend wraps IBC ChannelKeeper's GetNextSequenceSend function
func (k Keeper) GetNextSequenceSend(ctx sdk.Context, portID, channelID string) (uint64, bool) {
	return k.channelKeeper.GetNextSequenceSend(ctx, portID, channelID)
}

// GetFeeAccount returns the ICS29 Fee ModuleAccount address
func (k Keeper) GetFeeModuleAddress() sdk.AccAddress {
	return k.authKeeper.GetModuleAddress(types.ModuleName)
}

<<<<<<< HEAD
// lockFeeModule sets a flag to determine if fee handling logic should run for the given channel
// identified by channel and port identifiers.
func (k Keeper) lockFeeModule(ctx sdk.Context) {
	store := ctx.KVStore(k.storeKey)
	store.Set(types.KeyLocked(), []byte{1})
}

// IsLocked indicates if the fee module is locked
func (k Keeper) IsLocked(ctx sdk.Context) bool {
	store := ctx.KVStore(k.storeKey)
	return store.Has(types.KeyLocked())
=======
// EscrowAccountHasBalance verifies if the escrow account has the provided fee.
func (k Keeper) EscrowAccountHasBalance(ctx sdk.Context, coins sdk.Coins) bool {
	for _, coin := range coins {
		if !k.bankKeeper.HasBalance(ctx, k.GetFeeModuleAddress(), coin) {
			return false
		}
	}

	return true
>>>>>>> b33b0a77
}

// SetFeeEnabled sets a flag to determine if fee handling logic should run for the given channel
// identified by channel and port identifiers.
func (k Keeper) SetFeeEnabled(ctx sdk.Context, portID, channelID string) {
	store := ctx.KVStore(k.storeKey)
	store.Set(types.KeyFeeEnabled(portID, channelID), []byte{1})
}

// DeleteFeeEnabled deletes the fee enabled flag for a given portID and channelID
func (k Keeper) DeleteFeeEnabled(ctx sdk.Context, portID, channelID string) {
	store := ctx.KVStore(k.storeKey)
	store.Delete(types.KeyFeeEnabled(portID, channelID))
}

// IsFeeEnabled returns whether fee handling logic should be run for the given port. It will check the
// fee enabled flag for the given port and channel identifiers
func (k Keeper) IsFeeEnabled(ctx sdk.Context, portID, channelID string) bool {
	store := ctx.KVStore(k.storeKey)
	return store.Get(types.KeyFeeEnabled(portID, channelID)) != nil
}

// GetAllFeeEnabledChannels returns a list of all ics29 enabled channels containing portID & channelID that are stored in state
func (k Keeper) GetAllFeeEnabledChannels(ctx sdk.Context) []types.FeeEnabledChannel {
	store := ctx.KVStore(k.storeKey)
	iterator := sdk.KVStorePrefixIterator(store, []byte(types.FeeEnabledKeyPrefix))
	defer iterator.Close()

	var enabledChArr []types.FeeEnabledChannel
	for ; iterator.Valid(); iterator.Next() {
		portID, channelID, err := types.ParseKeyFeeEnabled(string(iterator.Key()))
		if err != nil {
			panic(err)
		}
		ch := types.FeeEnabledChannel{
			PortId:    portID,
			ChannelId: channelID,
		}

		enabledChArr = append(enabledChArr, ch)
	}

	return enabledChArr
}

// DisableAllChannels will disable the fee module for all channels.
// Only called if the module enters into an invalid state
// e.g. ModuleAccount has insufficient balance to refund users.
// In this case, chain developers should investigate the issue, fix it,
// and then re-enable the fee module in a coordinated upgrade.
func (k Keeper) DisableAllChannels(ctx sdk.Context) {
	store := ctx.KVStore(k.storeKey)
	iterator := sdk.KVStorePrefixIterator(store, []byte(types.FeeEnabledKeyPrefix))

	defer iterator.Close()
	for ; iterator.Valid(); iterator.Next() {
		store.Delete(iterator.Key())
	}
}

// SetCounterpartyAddress maps the destination chain relayer address to the source relayer address
// The receiving chain must store the mapping from: address -> counterpartyAddress for the given channel
func (k Keeper) SetCounterpartyAddress(ctx sdk.Context, address, counterpartyAddress, channelID string) {
	store := ctx.KVStore(k.storeKey)
	store.Set(types.KeyCounterpartyRelayer(address, channelID), []byte(counterpartyAddress))
}

// GetCounterpartyAddress gets the relayer counterparty address given a destination relayer address
func (k Keeper) GetCounterpartyAddress(ctx sdk.Context, address, channelID string) (string, bool) {
	store := ctx.KVStore(k.storeKey)
	key := types.KeyCounterpartyRelayer(address, channelID)

	if !store.Has(key) {
		return "", false
	}

	addr := string(store.Get(key))
	return addr, true
}

// GetAllRelayerAddresses returns all registered relayer addresses
func (k Keeper) GetAllRelayerAddresses(ctx sdk.Context) []types.RegisteredRelayerAddress {
	store := ctx.KVStore(k.storeKey)
	iterator := sdk.KVStorePrefixIterator(store, []byte(types.CounterpartyRelayerAddressKeyPrefix))
	defer iterator.Close()

	var registeredAddrArr []types.RegisteredRelayerAddress
	for ; iterator.Valid(); iterator.Next() {
		keySplit := strings.Split(string(iterator.Key()), "/")

		addr := types.RegisteredRelayerAddress{
			Address:             keySplit[1],
			CounterpartyAddress: string(iterator.Value()),
			ChannelId:           keySplit[2],
		}

		registeredAddrArr = append(registeredAddrArr, addr)
	}

	return registeredAddrArr
}

// SetRelayerAddressForAsyncAck sets the forward relayer address during OnRecvPacket in case of async acknowledgement
func (k Keeper) SetRelayerAddressForAsyncAck(ctx sdk.Context, packetID channeltypes.PacketId, address string) {
	store := ctx.KVStore(k.storeKey)
	store.Set(types.KeyForwardRelayerAddress(packetID), []byte(address))
}

// GetRelayerAddressForAsyncAck gets forward relayer address for a particular packet
func (k Keeper) GetRelayerAddressForAsyncAck(ctx sdk.Context, packetID channeltypes.PacketId) (string, bool) {
	store := ctx.KVStore(k.storeKey)
	key := types.KeyForwardRelayerAddress(packetID)
	if !store.Has(key) {
		return "", false
	}

	addr := string(store.Get(key))
	return addr, true
}

// GetAllForwardRelayerAddresses returns all forward relayer addresses stored for async acknowledgements
func (k Keeper) GetAllForwardRelayerAddresses(ctx sdk.Context) []types.ForwardRelayerAddress {
	store := ctx.KVStore(k.storeKey)
	iterator := sdk.KVStorePrefixIterator(store, []byte(types.ForwardRelayerPrefix))
	defer iterator.Close()

	var forwardRelayerAddr []types.ForwardRelayerAddress
	for ; iterator.Valid(); iterator.Next() {
		packetID, err := types.ParseKeyForwardRelayerAddress(string(iterator.Key()))
		if err != nil {
			panic(err)
		}

		addr := types.ForwardRelayerAddress{
			Address:  string(iterator.Value()),
			PacketId: packetID,
		}

		forwardRelayerAddr = append(forwardRelayerAddr, addr)
	}

	return forwardRelayerAddr
}

// Deletes the forwardRelayerAddr associated with the packetID
func (k Keeper) DeleteForwardRelayerAddress(ctx sdk.Context, packetID channeltypes.PacketId) {
	store := ctx.KVStore(k.storeKey)
	key := types.KeyForwardRelayerAddress(packetID)
	store.Delete(key)
}

// GetFeesInEscrow returns all escrowed packet fees for a given packetID
func (k Keeper) GetFeesInEscrow(ctx sdk.Context, packetID channeltypes.PacketId) (types.PacketFees, bool) {
	store := ctx.KVStore(k.storeKey)
	key := types.KeyFeesInEscrow(packetID)
	bz := store.Get(key)
	if bz == nil {
		return types.PacketFees{}, false
	}

	return k.MustUnmarshalFees(bz), true
}

// HasFeesInEscrow returns true if packet fees exist for the provided packetID
func (k Keeper) HasFeesInEscrow(ctx sdk.Context, packetID channeltypes.PacketId) bool {
	store := ctx.KVStore(k.storeKey)
	key := types.KeyFeesInEscrow(packetID)

	return store.Has(key)
}

// SetFeesInEscrow sets the given packet fees in escrow keyed by the packetID
func (k Keeper) SetFeesInEscrow(ctx sdk.Context, packetID channeltypes.PacketId, fees types.PacketFees) {
	store := ctx.KVStore(k.storeKey)
	bz := k.MustMarshalFees(fees)
	store.Set(types.KeyFeesInEscrow(packetID), bz)
}

// DeleteFeesInEscrow deletes the fee associated with the given packetID
func (k Keeper) DeleteFeesInEscrow(ctx sdk.Context, packetID channeltypes.PacketId) {
	store := ctx.KVStore(k.storeKey)
	key := types.KeyFeesInEscrow(packetID)
	store.Delete(key)
}

// IteratePacketFeesInEscrow iterates over all the fees on the given channel currently escrowed and calls the provided callback
// if the callback returns true, then iteration is stopped.
func (k Keeper) IteratePacketFeesInEscrow(ctx sdk.Context, portID, channelID string, cb func(packetFees types.PacketFees) (stop bool)) {
	store := ctx.KVStore(k.storeKey)
	iterator := sdk.KVStorePrefixIterator(store, types.KeyFeesInEscrowChannelPrefix(portID, channelID))

	defer iterator.Close()
	for ; iterator.Valid(); iterator.Next() {
		packetFees := k.MustUnmarshalFees(iterator.Value())
		if cb(packetFees) {
			break
		}
	}
}

// GetAllIdentifiedPacketFees returns a list of all IdentifiedPacketFees that are stored in state
func (k Keeper) GetAllIdentifiedPacketFees(ctx sdk.Context) []types.IdentifiedPacketFees {
	store := ctx.KVStore(k.storeKey)
	iterator := sdk.KVStorePrefixIterator(store, []byte(types.FeesInEscrowPrefix))
	defer iterator.Close()

	var identifiedFees []types.IdentifiedPacketFees
	for ; iterator.Valid(); iterator.Next() {
		packetID, err := types.ParseKeyFeesInEscrow(string(iterator.Key()))
		if err != nil {
			panic(err)
		}

		feesInEscrow := k.MustUnmarshalFees(iterator.Value())

		identifiedFee := types.IdentifiedPacketFees{
			PacketId:   packetID,
			PacketFees: feesInEscrow.PacketFees,
		}

		identifiedFees = append(identifiedFees, identifiedFee)
	}

	return identifiedFees
}

// MustMarshalFees attempts to encode a Fee object and returns the
// raw encoded bytes. It panics on error.
func (k Keeper) MustMarshalFees(fees types.PacketFees) []byte {
	return k.cdc.MustMarshal(&fees)
}

// MustUnmarshalFees attempts to decode and return a Fee object from
// raw encoded bytes. It panics on error.
func (k Keeper) MustUnmarshalFees(bz []byte) types.PacketFees {
	var fees types.PacketFees
	k.cdc.MustUnmarshal(bz, &fees)
	return fees
}<|MERGE_RESOLUTION|>--- conflicted
+++ resolved
@@ -76,19 +76,6 @@
 	return k.authKeeper.GetModuleAddress(types.ModuleName)
 }
 
-<<<<<<< HEAD
-// lockFeeModule sets a flag to determine if fee handling logic should run for the given channel
-// identified by channel and port identifiers.
-func (k Keeper) lockFeeModule(ctx sdk.Context) {
-	store := ctx.KVStore(k.storeKey)
-	store.Set(types.KeyLocked(), []byte{1})
-}
-
-// IsLocked indicates if the fee module is locked
-func (k Keeper) IsLocked(ctx sdk.Context) bool {
-	store := ctx.KVStore(k.storeKey)
-	return store.Has(types.KeyLocked())
-=======
 // EscrowAccountHasBalance verifies if the escrow account has the provided fee.
 func (k Keeper) EscrowAccountHasBalance(ctx sdk.Context, coins sdk.Coins) bool {
 	for _, coin := range coins {
@@ -98,7 +85,19 @@
 	}
 
 	return true
->>>>>>> b33b0a77
+}
+
+// lockFeeModule sets a flag to determine if fee handling logic should run for the given channel
+// identified by channel and port identifiers.
+func (k Keeper) lockFeeModule(ctx sdk.Context) {
+	store := ctx.KVStore(k.storeKey)
+	store.Set(types.KeyLocked(), []byte{1})
+}
+
+// IsLocked indicates if the fee module is locked
+func (k Keeper) IsLocked(ctx sdk.Context) bool {
+	store := ctx.KVStore(k.storeKey)
+	return store.Has(types.KeyLocked())
 }
 
 // SetFeeEnabled sets a flag to determine if fee handling logic should run for the given channel
