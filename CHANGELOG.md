--- conflicted
+++ resolved
@@ -65,13 +65,10 @@
 
 ### Improvements
 
-<<<<<<< HEAD
+* (interchain-accounts) [\#1037](https://github.com/cosmos/ibc-go/pull/1037) Add a function `InitModule` to the interchain accounts `AppModule`. This function should be called within the upgrade handler when adding the interchain accounts module to a chain. It should be called in place of InitGenesis (set the consensus version in the version map).
 * (testing) [\#1003](https://github.com/cosmos/ibc-go/pull/1003) Testing chain's `Signer` fields has changed from `[]tmtypes.PrivValidator` to `map[string]tmtypes.PrivValidator` to accomodate valset updates changing the order of the ValidatorSet.
 * (testing) [\#1003](https://github.com/cosmos/ibc-go/pull/1003) `SignAndDeliver` will now just deliver the transaction without creating and committing a block. Thus, it requires that `BeginBlock` MUST be called before `SignAndDeliver`
 * (testing) [\#1003](https://github.com/cosmos/ibc-go/pull/1003) `NextBlock` will now call `EndBlock` and `Commit` internally and apply validator updates to the `NextVals` of `TestChain` and the `NextValsHash` of the current header. Test writers can now make changes to validator set and have them reflected in the `TestChain` and handled appropriately in `UpdateClient`
-=======
-* (interchain-accounts) [\#1037](https://github.com/cosmos/ibc-go/pull/1037) Add a function `InitModule` to the interchain accounts `AppModule`. This function should be called within the upgrade handler when adding the interchain accounts module to a chain. It should be called in place of InitGenesis (set the consensus version in the version map).
->>>>>>> f71a5058
 * (testing) [\#942](https://github.com/cosmos/ibc-go/pull/942) `NewTestChain` will create 4 validators in validator set by default. A new constructor function `NewTestChainWithValSet` is provided for test writers who want custom control over the validator set of test chains.
 * (testing) [\#904](https://github.com/cosmos/ibc-go/pull/904) Add `ParsePacketFromEvents` function to the testing package. Useful when sending/relaying packets via the testing package.
 * (testing) [\#893](https://github.com/cosmos/ibc-go/pull/893) Support custom private keys for testing.
